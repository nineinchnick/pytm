--- conflicted
+++ resolved
@@ -288,15 +288,9 @@
 
 
 class Threat():
-<<<<<<< HEAD
-    ''' Represents a possible threat '''
-
-    id = varString("")
-=======
     """Represents a possible threat"""
 
     id = varString("", required=True)
->>>>>>> d6d0afe2
     description = varString("")
     condition = varString("", doc="a Python expression that should evaluate to a boolean True or False")
     details = varString("")
@@ -304,7 +298,6 @@
     mitigations = varString("")
     example = varString("")
     references = varString("")
-<<<<<<< HEAD
     target = var(tuple())
     categories = varStrings([])
 
@@ -326,23 +319,6 @@
         categories = kwargs.get('categories', [])
         if not isinstance(categories, str) and isinstance(categories, Iterable):
             self.categories = list(categories)
-=======
-    target = ()
-
-    def __init__(self, json_read):
-        self.id = json_read['SID']
-        self.description = json_read['description']
-        self.condition = json_read['condition']
-        self.target = json_read['target']
-        self.details = json_read['details']
-        self.severity = json_read['severity']
-        self.mitigations = json_read['mitigations']
-        self.example = json_read['example']
-        self.references = json_read['references']
-
-        if not isinstance(self.target, str) and isinstance(self.target, Iterable):
-            self.target = tuple(self.target)
->>>>>>> d6d0afe2
         else:
             self.categories = [categories]
 
@@ -361,8 +337,17 @@
 
 
 class Finding():
-<<<<<<< HEAD
-    ''' This class represents a Finding - the element in question and a description of the finding '''
+    """Represents a Finding - the element in question and a description of the finding """
+
+    element = varElement(None, required=True, doc="Element this finding applies to")
+    target = varString("", doc="Name of the element this finding applies to")
+    description = varString("", required=True, doc="Threat description")
+    details = varString("", required=True, doc="Threat details")
+    severity = varString("", required=True, doc="Threat severity")
+    mitigations = varString("", required=True, doc="Threat mitigations")
+    example = varString("", required=True, doc="Threat example")
+    id = varString("", required=True, doc="Threat ID")
+    references = varString("", required=True, doc="Threat references")
 
     def __init__(
         self,
@@ -377,32 +362,25 @@
         categories=None,
         threat=None,
     ):
-=======
-    """Represents a Finding - the element in question and a description of the finding """
-
-    element = varElement(None, required=True, doc="Element this finding applies to")
-    target = varString("", doc="Name of the element this finding applies to")
-    description = varString("", required=True, doc="Threat description")
-    details = varString("", required=True, doc="Threat details")
-    severity = varString("", required=True, doc="Threat severity")
-    mitigations = varString("", required=True, doc="Threat mitigations")
-    example = varString("", required=True, doc="Threat example")
-    id = varString("", required=True, doc="Threat ID")
-    references = varString("", required=True, doc="Threat references")
-
-    def __init__(self, element, description, details, severity, mitigations, example, id, references):
->>>>>>> d6d0afe2
         self.target = element.name
         self.element = element
-        self.description = description
-        self.details = details
-        self.severity = severity
-        self.mitigations = mitigations
-        self.example = example
-        self.id = id
-        self.references = references
-        self._categories = categories
-        if threat is not None:
+        if description:
+            self.description = description
+        if details:
+            self.details = details
+        if severity:
+            self.severity = severity
+        if mitigations:
+            self.mitigations = mitigations
+        if example:
+            self.example = example
+        if id:
+            self.id = id
+        if references:
+            self.references = references
+        if categories:
+            self._categories = categories
+        if threat:
             self.description = threat.description
             self.details = threat.details
             self.severity = threat.severity
@@ -429,18 +407,12 @@
     name = varString("", required=True, doc="Model name")
     description = varString("", required=True, doc="Model description")
     threatsFile = varString(dirname(__file__) + "/threatlib/threats.json",
-<<<<<<< HEAD
-                            onSet=lambda i, v: i._init_threats())
-    isOrdered = varBool(False)
-    mergeResponses = varBool(False)
-    ignoreUnused = varBool(False)
-    findings = varFindings([])
-=======
                             onSet=lambda i, v: i._init_threats(),
                             doc="JSON file with custom threats")
     isOrdered = varBool(False, doc="Automatically order all Dataflows")
     mergeResponses = varBool(False, doc="Merge response edges in DFDs")
->>>>>>> d6d0afe2
+    ignoreUnused = varBool(False)
+    findings = varFindings([])
 
     def __init__(self, name, **kwargs):
         for key, value in kwargs.items():
@@ -468,7 +440,6 @@
             TM._BagOfThreats.append(Threat(**i))
 
     def resolve(self):
-<<<<<<< HEAD
         findings = []
         elements = defaultdict(list)
         for e in TM._BagOfElements:
@@ -483,13 +454,6 @@
         self.findings = findings
         for e, findings in elements.items():
             e.findings = findings
-=======
-        for e in (TM._BagOfElements):
-            if e.inScope is True:
-                for t in TM._BagOfThreats:
-                    if t.apply(e) is True:
-                        TM._BagOfFindings.append(Finding(e, t.description, t.details, t.severity, t.mitigations, t.example, t.id, t.references))
->>>>>>> d6d0afe2
 
     def check(self):
         if self.description is None:
@@ -683,6 +647,8 @@
     port = varInt(-1, doc="Default TCP port for outgoing data flows")
     protocol = varString("", doc="Default network protocol for outgoing data flows")
     data = varString("", doc="Default type of data in outgoing data flows")
+    inputs = varElements([])
+    outputs = varElements([])
     onAWS = varBool(True)
     authenticatesSource = varBool(False)
     hasAccessControl = varBool(False)
@@ -696,12 +662,6 @@
     environment = varString("")
     implementsAPI = varBool(False)
     authorizesSource = varBool(False)
-<<<<<<< HEAD
-    data = varString("")
-    inputs = varElements([])
-    outputs = varElements([])
-=======
->>>>>>> d6d0afe2
 
     def __init__(self, name, **kwargs):
         super().__init__(name, **kwargs)
@@ -717,21 +677,14 @@
 
 
 class Server(Element):
-<<<<<<< HEAD
-    port = varInt(-1)
-    isEncrypted = varBool(False)
-    protocol = varString("")
-    data = varString("")
-    inputs = varElements([])
-    outputs = varElements([])
-=======
     """An entity processing data"""
 
     port = varInt(-1, doc="Default TCP port for incoming data flows")
     isEncrypted = varBool(False, doc="Requires incoming data flow to be encrypted")
     protocol = varString("", doc="Default network protocol for incoming data flows")
     data = varString("", doc="Default type of data in incoming data flows")
->>>>>>> d6d0afe2
+    inputs = varElements([])
+    outputs = varElements([])
     providesConfidentiality = varBool(False)
     providesIntegrity = varBool(False)
     authenticatesSource = varBool(False)
@@ -781,21 +734,14 @@
 
 
 class Datastore(Element):
-<<<<<<< HEAD
-    port = varInt(-1)
-    isEncrypted = varBool(False)
-    protocol = varString("")
-    data = varString("")
-    inputs = varElements([])
-    outputs = varElements([])
-=======
     """An entity storing data"""
 
     port = varInt(-1, doc="Default TCP port for incoming data flows")
     isEncrypted = varBool(False, doc="Requires incoming data flow to be encrypted")
     protocol = varString("", doc="Default network protocol for incoming data flows")
     data = varString("", doc="Default type of data in incoming data flows")
->>>>>>> d6d0afe2
+    inputs = varElements([])
+    outputs = varElements([])
     onRDS = varBool(False)
     storesLogData = varBool(False)
     storesPII = varBool(False)
@@ -829,19 +775,13 @@
 
 
 class Actor(Element):
-<<<<<<< HEAD
-    port = varInt(-1)
-    protocol = varString("")
-    data = varString("")
-    inputs = varElements([])
-    outputs = varElements([])
-=======
     """An entity usually initiating actions"""
 
     port = varInt(-1, doc="Default TCP port for outgoing data flows")
     protocol = varString("", doc="Default network protocol for outgoing data flows")
     data = varString("", doc="Default type of data in outgoing data flows")
->>>>>>> d6d0afe2
+    inputs = varElements([])
+    outputs = varElements([])
 
     def __init__(self, name, **kwargs):
         super().__init__(name, **kwargs)
@@ -855,21 +795,14 @@
 
 
 class Process(Element):
-<<<<<<< HEAD
-    port = varInt(-1)
-    isEncrypted = varBool(False)
-    protocol = varString("")
-    data = varString("")
-    inputs = varElements([])
-    outputs = varElements([])
-=======
     """An entity processing data"""
 
     port = varInt(-1, doc="Default TCP port for incoming data flows")
     isEncrypted = varBool(False, doc="Requires incoming data flow to be encrypted")
     protocol = varString("", doc="Default network protocol for incoming data flows")
     data = varString("", doc="Default type of data in incoming data flows")
->>>>>>> d6d0afe2
+    inputs = varElements([])
+    outputs = varElements([])
     codeType = varString("Unmanaged")
     implementsCommunicationProtocol = varBool(False)
     providesConfidentiality = varBool(False)
