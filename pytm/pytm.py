import argparse
import inspect
import json
import logging
import random
import sys
import uuid
import sys
from collections import defaultdict
from collections.abc import Iterable
from hashlib import sha224
from os.path import dirname
from re import match
from sys import exit, stderr
from textwrap import wrap
from weakref import WeakKeyDictionary

from .template_engine import SuperFormatter

''' Helper functions '''

''' The base for this (descriptors instead of properties) has been shamelessly lifted from https://nbviewer.jupyter.org/urls/gist.github.com/ChrisBeaumont/5758381/raw/descriptor_writeup.ipynb
    By Chris Beaumont
'''


logger = logging.getLogger(__name__)


class var(object):
    ''' A descriptor that allows setting a value only once '''
    def __init__(self, default, onSet=None):
        self.default = default
        self.data = WeakKeyDictionary()
        self.onSet = onSet

    def __get__(self, instance, owner):
        # when x.d is called we get here
        # instance = x
        # owner = type(x)
        return self.data.get(instance, self.default)

    def __set__(self, instance, value):
        # called when x.d = val
        # instance = x
        # value = val
        if instance in self.data:
            raise ValueError(
                    "cannot overwrite {} value with {}, already set to {}".format(
                        self.__class__.__name__, value, self.data[instance]
                    )
                  )
        self.data[instance] = value
        if self.onSet is not None:
            self.onSet(instance, value)


class varString(var):
    def __set__(self, instance, value):
        if not isinstance(value, str):
            raise ValueError("expecting a String value, got a {}".format(type(value)))
        super().__set__(instance, value)


class varStrings(var):

    def __set__(self, instance, value):
        for i, e in enumerate(value):
            if not isinstance(e, str):
                raise ValueError(
                    "expecting a list of Strings, item number {} is a {}".format(
                        i, type(value)
                    )
                )
        super().__set__(instance, list(value))


class varBoundary(var):
    def __set__(self, instance, value):
        if not isinstance(value, Boundary):
            raise ValueError("expecting a Boundary value, got a {}".format(type(value)))
        super().__set__(instance, value)


class varBool(var):
    def __set__(self, instance, value):
        if not isinstance(value, bool):
            raise ValueError("expecting a boolean value, got a {}".format(type(value)))
        super().__set__(instance, value)


class varInt(var):
    def __set__(self, instance, value):
        if not isinstance(value, int):
            raise ValueError("expecting an integer value, got a {}".format(type(value)))
        super().__set__(instance, value)


class varElement(var):
    def __set__(self, instance, value):
        if not isinstance(value, Element):
            raise ValueError("expecting an Element (or inherited) "
                             "value, got a {}".format(type(value)))
        super().__set__(instance, value)


class varFindings(var):

    def __set__(self, instance, value):
        for i, e in enumerate(value):
            if not isinstance(e, Finding):
                raise ValueError(
                    "expecting a list of Findings, item number {} is a {}".format(
                        i, type(value)
                    )
                )
        super().__set__(instance, list(value))


def _setColor(element):
    if element.inScope is True:
        return "black"
    else:
        return "grey69"


def _setLabel(element):
    return "<br/>".join(wrap(element.name, 14))


def _sort(flows, addOrder=False):
    ordered = sorted(flows, key=lambda flow: flow.order)
    if not addOrder:
        return ordered
    for i, flow in enumerate(ordered):
        if flow.order != -1:
            break
        ordered[i].order = i + 1
    return ordered


def _sort_elem(elements):
    orders = {}
    for e in elements:
        try:
            order = e.order
        except AttributeError:
            continue
        if e.source not in orders or orders[e.source] > order:
            orders[e.source] = order
    m = max(orders.values()) + 1
    return sorted(
        elements,
        key=lambda e: (
            orders.get(e, m),
            e.__class__.__name__,
            getattr(e, "order", 0),
            str(e),
        ),
    )


def _match_responses(flows):
    """Ensure that responses are pointing to requests"""
    index = defaultdict(list)
    for e in flows:
        key = (e.source, e.sink)
        index[key].append(e)
    for e in flows:
        if e.responseTo is not None:
            if not e.isResponse:
                e.isResponse = True
            if e.responseTo.response is None:
                e.responseTo.response = e
        if e.response is not None:
            if not e.response.isResponse:
                e.response.isResponse = True
            if e.response.responseTo is None:
                e.response.responseTo = e

    for e in flows:
        if not e.isResponse or e.responseTo is not None:
            continue
        key = (e.sink, e.source)
        if len(index[key]) == 1:
            e.responseTo = index[key][0]
            index[key][0].response = e

    return flows


def _apply_defaults(flows):
    for e in flows:
        e._safeset("data", e.source.data)

        if e.isResponse:
            e._safeset("protocol", e.source.protocol)
            e._safeset("srcPort", e.source.port)
            e._safeset("isEncrypted", e.source.isEncrypted)
            continue

        e._safeset("protocol", e.sink.protocol)
        e._safeset("dstPort", e.sink.port)
        if hasattr(e.sink, "isEncrypted"):
            e._safeset("isEncrypted", e.sink.isEncrypted)
<<<<<<< HEAD
        try:
            e.sink.hasIncomingDataflow = True
        except (AttributeError, ValueError):
            pass


def _get_elements_and_boundaries(flows):
    """filter out elements and boundaries not used in this TM"""
    elements = {}
    boundaries = {}
    for e in flows:
        elements[e] = True
        elements[e.source] = True
        elements[e.sink] = True
        if e.source.inBoundary is not None:
            boundaries[e.source.inBoundary] = True
        if e.sink.inBoundary is not None:
            boundaries[e.sink.inBoundary] = True
    return (elements.keys(), boundaries.keys())
=======
        e._safeset("authenticatesDestination", e.source.authenticatesDestination)
>>>>>>> e5eb50f1


''' End of help functions '''


class Threat():
    ''' Represents a possible threat '''

    id = varString("")
    description = varString("")
    condition = varString("")
    details = varString("")
    severity = varString("")
    mitigations = varString("")
    example = varString("")
    references = varString("")
    target = var(tuple())
    categories = varStrings([])

    def __init__(self, **kwargs):
        self.id = kwargs['SID']
        self.description = kwargs.get('description', '')
        self.condition = kwargs.get('condition', 'True')
        target = kwargs.get('target', 'Element')
        if not isinstance(target, str) and isinstance(target, Iterable):
            target = tuple(target)
        else:
            target = (target,)
        self.target = tuple(getattr(sys.modules[__name__], x) for x in target)
        self.details = kwargs.get('details', '')
        self.severity = kwargs.get('severity', '')
        self.mitigations = kwargs.get('mitigations', '')
        self.example = kwargs.get('example', '')
        self.references = kwargs.get('references', '')
        categories = kwargs.get('categories', [])
        if not isinstance(categories, str) and isinstance(categories, Iterable):
            self.categories = list(categories)
        else:
            self.categories = [categories]

    def __repr__(self):
        return "<{0}.{1}({2}) at {3}>".format(
            self.__module__, type(self).__name__, self.id, hex(id(self))
        )

    def __str__(self):
        return "{0}({1})".format(type(self).__name__, self.id)

    def apply(self, target):
        if not isinstance(target, self.target):
            return None
        return eval(self.condition)


class Finding():
    ''' This class represents a Finding - the element in question and a description of the finding '''

    def __init__(
        self,
        element,
        description=None,
        details=None,
        severity=None,
        mitigations=None,
        example=None,
        id=None,
        references=None,
        categories=None,
        threat=None,
    ):
        self.target = element.name
        self.element = element
        self.description = description
        self.details = details
        self.severity = severity
        self.mitigations = mitigations
        self.example = example
        self.id = id
        self.references = references
        self._categories = categories
        if threat is not None:
            self.description = threat.description
            self.details = threat.details
            self.severity = threat.severity
            self.mitigations = threat.mitigations
            self.example = threat.example
            self.id = threat.id
            self.references = threat.references
            self._categories = threat.categories

    @property
    def categories(self):
        return ', '.join(self._categories)


class TM():
    ''' Describes the threat model administratively, and holds all details during a run '''
    _BagOfFlows = []
    _BagOfElements = []
    _BagOfThreats = []
    _BagOfBoundaries = []
    _threatsExcluded = []
    _sf = None
    description = varString("")
    threatsFile = varString(dirname(__file__) + "/threatlib/threats.json",
                            onSet=lambda i, v: i._init_threats())
    isOrdered = varBool(False)
    mergeResponses = varBool(False)
    ignoreUnused = varBool(False)
    findings = varFindings([])

    def __init__(self, name, **kwargs):
        for key, value in kwargs.items():
            setattr(self, key, value)
        self.name = name
        self._sf = SuperFormatter()
        self._add_threats()

    @classmethod
    def reset(cls):
        cls._BagOfFlows = []
        cls._BagOfElements = []
        cls._BagOfThreats = []
        cls._BagOfBoundaries = []

    def _init_threats(self):
        TM._BagOfThreats = []
        self._add_threats()

    def _add_threats(self):
        with open(self.threatsFile, "r", encoding="utf8") as threat_file:
            threats_json = json.load(threat_file)

        for i in threats_json:
            TM._BagOfThreats.append(Threat(**i))

    def resolve(self):
        findings = []
        elements = defaultdict(list)
        for e in TM._BagOfElements:
            if not e.inScope:
                continue
            for t in TM._BagOfThreats:
                if not t.apply(e):
                    continue
                f = Finding(e, threat=t)
                findings.append(f)
                elements[e].append(f)
        self.findings = findings
        for e, findings in elements.items():
            e.findings = findings

    def check(self):
        if self.description is None:
            raise ValueError("Every threat model should have at least a brief description of the system being modeled.")
        if self.ignoreUnused:
            TM._BagOfElements, TM._BagOfBoundaries = _get_elements_and_boundaries(TM._BagOfFlows)
        for e in (TM._BagOfElements):
            e.check()
        TM._BagOfFlows = _match_responses(_sort(TM._BagOfFlows, self.isOrdered))
        _apply_defaults(TM._BagOfFlows)
        if self.ignoreUnused:
            # cannot rely on user defined order if assets are re-used in multiple models
            TM._BagOfElements = _sort_elem(TM._BagOfElements)

    def dfd(self):
        print("digraph tm {\n\tgraph [\n\tfontname = Arial;\n\tfontsize = 14;\n\t]")
        print("\tnode [\n\tfontname = Arial;\n\tfontsize = 14;\n\trankdir = lr;\n\t]")
        print("\tedge [\n\tshape = none;\n\tfontname = Arial;\n\tfontsize = 12;\n\t]")
        print('\tlabelloc = "t";\n\tfontsize = 20;\n\tnodesep = 1;\n')
        for b in TM._BagOfBoundaries:
            b.dfd()

        if self.mergeResponses:
            for e in TM._BagOfFlows:
                if e.response is not None:
                    e.response._is_drawn = True
        for e in TM._BagOfElements:
            #  Boundaries draw themselves
            if not e._is_drawn and not isinstance(e, Boundary) and e.inBoundary is None:
                e.dfd(mergeResponses=self.mergeResponses)
        print("}")

    def seq(self):
        print("@startuml")
        for e in TM._BagOfElements:
            if isinstance(e, Actor):
                print("actor {0} as \"{1}\"".format(e._uniq_name(), e.name))
            elif isinstance(e, Datastore):
                print("database {0} as \"{1}\"".format(e._uniq_name(), e.name))
            elif not isinstance(e, Dataflow) and not isinstance(e, Boundary):
                print("entity {0} as \"{1}\"".format(e._uniq_name(), e.name))

        for e in TM._BagOfFlows:
            print("{0} -> {1}: {2}".format(e.source._uniq_name(), e.sink._uniq_name(), e.name))
            if e.note != "":
                print("note left\n{}\nend note".format(e.note))
        print("@enduml")

    def report(self, *args, **kwargs):
        result = get_args()
        TM._template = result.report
        with open(self._template) as file:
            template = file.read()

        print(self._sf.format(template, tm=self, dataflows=self._BagOfFlows, threats=self._BagOfThreats, findings=self.findings, elements=self._BagOfElements, boundaries=self._BagOfBoundaries))

    def process(self):
        self.check()
        result = get_args()
        logging.basicConfig(level=logging.INFO, format="%(levelname)s: %(message)s")
        if result.debug:
            logger.setLevel(logging.DEBUG)
        if result.seq is True:
            self.seq()
        if result.dfd is True:
            self.dfd()
        if result.report is not None:
            self.resolve()
            self.report()
        if result.exclude is not None:
            TM._threatsExcluded = result.exclude.split(",")
        if result.describe is not None:
            try:
                one_word = result.describe.split()[0]
                c = eval(one_word)
            except Exception:
                stderr.write("No such class to describe: {}\n".format(result.describe))
                exit(-1)
            print("The following properties are available for " + result.describe)
            [print("\t{}".format(i)) for i in dir(c) if not callable(i) and match("__", i) is None]
        if result.list is True:
            [print("{} - {}".format(t.id, t.description)) for t in TM._BagOfThreats]
            exit(0)


class Element():
    name = varString("")
    description = varString("")
    inBoundary = varBoundary(None)
    onAWS = varBool(False)
    isHardened = varBool(False)
    inScope = varBool(True)
    implementsAuthenticationScheme = varBool(False)
    implementsNonce = varBool(False)
    handlesResources = varBool(False)
    definesConnectionTimeout = varBool(False)
    authenticatesDestination = varBool(False)
    OS = varString("")
    isAdmin = varBool(False)
    findings = varFindings([])

    def __init__(self, name, **kwargs):
        for key, value in kwargs.items():
            setattr(self, key, value)
        self.name = name
        self.uuid = uuid.UUID(int=random.getrandbits(128))
        self._is_drawn = False
        TM._BagOfElements.append(self)

    def __repr__(self):
        return "<{0}.{1}({2}) at {3}>".format(
            self.__module__, type(self).__name__, self.name, hex(id(self))
        )

    def __str__(self):
        return "{0}({1})".format(type(self).__name__, self.name)

    def _uniq_name(self):
        ''' transform name and uuid into a unique string '''
        h = sha224(str(self.uuid).encode('utf-8')).hexdigest()
        name = "".join(x for x in self.name if x.isalpha())
        return "{0}_{1}_{2}".format(type(self).__name__.lower(), name, h[:10])

    def check(self):
        return True
        ''' makes sure it is good to go '''
        # all minimum annotations are in place
        if self.description == "" or self.name == "":
            raise ValueError("Element {} need a description and a name.".format(self.name))

    def dfd(self, **kwargs):
        self._is_drawn = True
        label = _setLabel(self)
        print("%s [\n\tshape = square;" % self._uniq_name())
        print('\tlabel = <<table border="0" cellborder="0" cellpadding="2"><tr><td><b>{0}</b></td></tr></table>>;'.format(label))
        print("]")

    def _safeset(self, attr, value):
        try:
            setattr(self, attr, value)
        except ValueError:
            pass

    def oneOf(self, *elements):
        for element in elements:
            if inspect.isclass(element):
                if isinstance(self, element):
                    return True
            elif self is element:
                return True
        return False

    def crosses(self, *boundaries):
        if self.source.inBoundary is self.sink.inBoundary:
            return False
        for boundary in boundaries:
            if inspect.isclass(boundary):
                if (
                    (
                        isinstance(self.source.inBoundary, boundary)
                        and not isinstance(self.sink.inBoundary, boundary)
                    )
                    or (
                        not isinstance(self.source.inBoundary, boundary)
                        and isinstance(self.sink.inBoundary, boundary)
                    )
                    or self.source.inBoundary is not self.sink.inBoundary
                ):
                    return True
            elif (self.source.inside(boundary) and not self.sink.inside(boundary)) or (
                not self.source.inside(boundary) and self.sink.inside(boundary)
            ):
                return True
        return False

    def enters(self, *boundaries):
        return self.source.inBoundary is None and self.sink.inside(*boundaries)

    def exits(self, *boundaries):
        return self.source.inside(*boundaries) and self.sink.inBoundary is None

    def inside(self, *boundaries):
        for boundary in boundaries:
            if inspect.isclass(boundary):
                if isinstance(self.inBoundary, boundary):
                    return True
            elif self.inBoundary is boundary:
                return True
        return False


class Lambda(Element):
    onAWS = varBool(True)
    authenticatesSource = varBool(False)
    hasAccessControl = varBool(False)
    sanitizesInput = varBool(False)
    encodesOutput = varBool(False)
    handlesResourceConsumption = varBool(False)
    authenticationScheme = varString("")
    usesEnvironmentVariables = varBool(False)
    validatesInput = varBool(False)
    checksInputBounds = varBool(False)
    environment = varString("")
    implementsAPI = varBool(False)
    authorizesSource = varBool(False)
    data = varString("")
    hasIncomingDataflow = varBool(False)

    def __init__(self, name, **kwargs):
        super().__init__(name, **kwargs)

    def dfd(self, **kwargs):
        self._is_drawn = True
        color = _setColor(self)
        pngpath = dirname(__file__) + "/images/lambda.png"
        label = _setLabel(self)
        print('{0} [\n\tshape = none\n\tfixedsize=shape\n\timage="{2}"\n\timagescale=true\n\tcolor = {1}'.format(self._uniq_name(), color, pngpath))
        print('\tlabel = <<table border="0" cellborder="0" cellpadding="2"><tr><td><b>{}</b></td></tr></table>>;'.format(label))
        print("]")


class Server(Element):
    port = varInt(-1)
    isEncrypted = varBool(False)
    protocol = varString("")
    data = varString("")
    hasIncomingDataflow = varBool(False)
    providesConfidentiality = varBool(False)
    providesIntegrity = varBool(False)
    authenticatesSource = varBool(False)
    sanitizesInput = varBool(False)
    encodesOutput = varBool(False)
    hasAccessControl = varBool(False)
    implementsCSRFToken = varBool(False)
    handlesResourceConsumption = varBool(False)
    authenticationScheme = varString("")
    validatesInput = varBool(False)
    validatesHeaders = varBool(False)
    encodesHeaders = varBool(False)
    usesSessionTokens = varBool(False)
    usesEncryptionAlgorithm = varString("")
    usesCache = varBool(False)
    usesVPN = varBool(False)
    authorizesSource = varBool(False)
    usesCodeSigning = varBool(False)
    validatesContentType = varBool(False)
    invokesScriptFilters = varBool(False)
    usesStrongSessionIdentifiers = varBool(False)
    usesLatestTLSversion = varBool(False)
    implementsServerSideValidation = varBool(False)
    usesXMLParser = varBool(False)
    disablesDTD = varBool(False)
    checksInputBounds = varBool(False)
    implementsStrictHTTPValidation = varBool(False)

    def __init__(self, name, **kwargs):
        super().__init__(name, **kwargs)

    def dfd(self, **kwargs):
        self._is_drawn = True
        color = _setColor(self)
        label = _setLabel(self)
        print("{0} [\n\tshape = circle\n\tcolor = {1}".format(self._uniq_name(), color))
        print('\tlabel = <<table border="0" cellborder="0" cellpadding="2"><tr><td><b>{}</b></td></tr></table>>;'.format(label))
        print("]")


class ExternalEntity(Element):
    hasPhysicalAccess = varBool(False)

    def __init__(self, name, **kwargs):
        super().__init__(name, **kwargs)


class Datastore(Element):
    port = varInt(-1)
    isEncrypted = varBool(False)
    protocol = varString("")
    data = varString("")
    hasIncomingDataflow = varBool(False)
    onRDS = varBool(False)
    storesLogData = varBool(False)
    storesPII = varBool(False)
    storesSensitiveData = varBool(False)
    isSQL = varBool(True)
    providesConfidentiality = varBool(False)
    providesIntegrity = varBool(False)
    authenticatesSource = varBool(False)
    isShared = varBool(False)
    hasWriteAccess = varBool(False)
    handlesResourceConsumption = varBool(False)
    isResilient = varBool(False)
    handlesInterruptions = varBool(False)
    authorizesSource = varBool(False)
    hasAccessControl = varBool(False)
    authenticationScheme = varString("")
    usesEncryptionAlgorithm = varString("")
    validatesInput = varBool(False)
    implementsPOLP = varBool(False)

    def __init__(self, name, **kwargs):
        super().__init__(name, **kwargs)

    def dfd(self, **kwargs):
        self._is_drawn = True
        color = _setColor(self)
        label = _setLabel(self)
        print("{0} [\n\tshape = none;\n\tcolor = {1};".format(self._uniq_name(), color))
        print('\tlabel = <<table sides="TB" cellborder="0" cellpadding="2"><tr><td><font color="{1}"><b>{0}</b></font></td></tr></table>>;'.format(label, color))
        print("]")


class Actor(Element):
    port = varInt(-1)
    protocol = varString("")
    data = varString("")
    hasIncomingDataflow = varBool(False)

    def __init__(self, name, **kwargs):
        super().__init__(name, **kwargs)

    def dfd(self, **kwargs):
        self._is_drawn = True
        label = _setLabel(self)
        print("%s [\n\tshape = square;" % self._uniq_name())
        print('\tlabel = <<table border="0" cellborder="0" cellpadding="2"><tr><td><b>{0}</b></td></tr></table>>;'.format(label))
        print("]")


class Process(Element):
    port = varInt(-1)
    isEncrypted = varBool(False)
    protocol = varString("")
    data = varString("")
    hasIncomingDataflow = varBool(False)
    codeType = varString("Unmanaged")
    implementsCommunicationProtocol = varBool(False)
    providesConfidentiality = varBool(False)
    providesIntegrity = varBool(False)
    authenticatesSource = varBool(False)
    isResilient = varBool(False)
    hasAccessControl = varBool(False)
    tracksExecutionFlow = varBool(False)
    implementsCSRFToken = varBool(False)
    handlesResourceConsumption = varBool(False)
    handlesCrashes = varBool(False)
    handlesInterruptions = varBool(False)
    authorizesSource = varBool(False)
    authenticationScheme = varString("")
    checksInputBounds = varBool(False)
    validatesInput = varBool(False)
    sanitizesInput = varBool(False)
    implementsAPI = varBool(False)
    usesSecureFunctions = varBool(False)
    environment = varString("")
    usesEnvironmentVariables = varBool(False)
    disablesiFrames = varBool(False)
    implementsPOLP = varBool(False)
    encodesOutput = varBool(False)
    usesParameterizedInput = varBool(False)
    allowsClientSideScripting = varBool(False)
    usesStrongSessionIdentifiers = varBool(False)
    encryptsCookies = varBool(False)
    usesMFA = varBool(False)
    encryptsSessionData = varBool(False)
    verifySessionIdentifiers = varBool(False)

    def __init__(self, name, **kwargs):
        super().__init__(name, **kwargs)

    def dfd(self, **kwargs):
        self._is_drawn = True
        color = _setColor(self)
        label = _setLabel(self)
        print("{0} [\n\tshape = circle;\n\tcolor = {1};\n".format(self._uniq_name(), color))
        print('\tlabel = <<table border="0" cellborder="0" cellpadding="2"><tr><td><font color="{1}"><b>{0}</b></font></td></tr></table>>;'.format(label, color))
        print("]")


class SetOfProcesses(Process):
    def __init__(self, name, **kwargs):
        super().__init__(name, **kwargs)

    def dfd(self, **kwargs):
        self._is_drawn = True
        color = _setColor(self)
        label = _setLabel(self)
        print("{0} [\n\tshape = doublecircle;\n\tcolor = {1};\n".format(self._uniq_name(), color))
        print('\tlabel = <<table border="0" cellborder="0" cellpadding="2"><tr><td><font color="{1}"><b>{0}</b></font></td></tr></table>>;'.format(label, color))
        print("]")


class Dataflow(Element):
    source = varElement(None)
    sink = varElement(None)
    isResponse = varBool(False)
    response = varElement(None)
    responseTo = varElement(None)
    srcPort = varInt(-1)
    dstPort = varInt(-1)
    isEncrypted = varBool(False)
    protocol = varString("")
    data = varString("")
    authenticatedWith = varBool(False)
    order = varInt(-1)
    implementsCommunicationProtocol = varBool(False)
    name = varString("")
    note = varString("")
    usesVPN = varBool(False)
    authorizesSource = varBool(False)
    usesSessionTokens = varBool(False)
    usesLatestTLSversion = varBool(False)

    def __init__(self, source, sink, name, **kwargs):
        self.source = source
        self.sink = sink
        super().__init__(name, **kwargs)
        TM._BagOfFlows.append(self)

    def __set__(self, instance, value):
        print("Should not have gotten here.")

    def check(self):
        ''' makes sure it is good to go '''
        # all minimum annotations are in place
        # then add itself to _BagOfFlows
        pass

    def dfd(self, mergeResponses=False, **kwargs):
        self._is_drawn = True
        color = _setColor(self)
        label = _setLabel(self)
        if self.order >= 0:
            label = '({0}) {1}'.format(self.order, label)
        direction = "forward"
        if mergeResponses and self.response is not None:
            direction = "both"
            resp_label = _setLabel(self.response)
            if self.response.order >= 0:
                resp_label = "({0}) {1}".format(self.response.order, resp_label)
            label += "<br/>" + resp_label
        print("\t{0} -> {1} [\n\t\tcolor = {2};\n\t\tdir = {3};\n".format(
            self.source._uniq_name(),
            self.sink._uniq_name(),
            color,
            direction,
        ))
        print('\t\tlabel = <<table border="0" cellborder="0" cellpadding="2"><tr><td><font color="{1}"><b>{0}</b></font></td></tr></table>>;'.format(label, color))
        print("\t]")


class Boundary(Element):
    def __init__(self, name, **kwargs):
        super().__init__(name, **kwargs)
        if name not in TM._BagOfBoundaries:
            TM._BagOfBoundaries.append(self)

    def dfd(self):
        if self._is_drawn:
            return

        self._is_drawn = True
        logger.debug("Now drawing boundary " + self.name)
        label = self.name
        print("subgraph cluster_{0} {{\n\tgraph [\n\t\tfontsize = 10;\n\t\tfontcolor = firebrick2;\n\t\tstyle = dashed;\n\t\tcolor = firebrick2;\n\t\tlabel = <<i>{1}</i>>;\n\t]\n".format(self._uniq_name(), label))
        for e in TM._BagOfElements:
            if e.inBoundary == self and not e._is_drawn:
                # The content to draw can include Boundary objects
                logger.debug("Now drawing content {}".format(e.name))
                e.dfd()
        print("\n}\n")


def get_args():
    _parser = argparse.ArgumentParser()
    _parser.add_argument('--debug', action='store_true', help='print debug messages')
    _parser.add_argument('--dfd', action='store_true', help='output DFD')
    _parser.add_argument('--report', help='output report using the named template file (sample template file is under docs/template.md)')
    _parser.add_argument('--exclude', help='specify threat IDs to be ignored')
    _parser.add_argument('--seq', action='store_true', help='output sequential diagram')
    _parser.add_argument('--list', action='store_true', help='list all available threats')
    _parser.add_argument('--describe', help='describe the properties available for a given element')

    _args = _parser.parse_args()
    return _args<|MERGE_RESOLUTION|>--- conflicted
+++ resolved
@@ -203,7 +203,7 @@
         e._safeset("dstPort", e.sink.port)
         if hasattr(e.sink, "isEncrypted"):
             e._safeset("isEncrypted", e.sink.isEncrypted)
-<<<<<<< HEAD
+        e._safeset("authenticatesDestination", e.source.authenticatesDestination)
         try:
             e.sink.hasIncomingDataflow = True
         except (AttributeError, ValueError):
@@ -223,9 +223,6 @@
         if e.sink.inBoundary is not None:
             boundaries[e.sink.inBoundary] = True
     return (elements.keys(), boundaries.keys())
-=======
-        e._safeset("authenticatesDestination", e.source.authenticatesDestination)
->>>>>>> e5eb50f1
 
 
 ''' End of help functions '''
