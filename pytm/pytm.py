--- conflicted
+++ resolved
@@ -179,13 +179,8 @@
     return flows
 
 
-<<<<<<< HEAD
 def _apply_defaults(flows):
     for e in flows:
-=======
-def _apply_defaults(elements):
-    for e in elements:
->>>>>>> 5ad99e00
         e._safeset("data", e.source.data)
 
         if e.isResponse:
@@ -372,11 +367,8 @@
         if self.description is None:
             raise ValueError("Every threat model should have at least a brief description of the system being modeled.")
         _apply_defaults(TM._BagOfFlows)
-<<<<<<< HEAD
         if self.ignoreUnused:
             TM._BagOfElements, TM._BagOfBoundaries = _get_elements_and_boundaries(TM._BagOfFlows)
-=======
->>>>>>> 5ad99e00
         for e in (TM._BagOfElements):
             e.check()
         TM._BagOfFlows = _match_responses(_sort(TM._BagOfFlows, self.isOrdered))
