digraph tm {
	graph [
	fontname = Arial;
	fontsize = 14;
	]
	node [
	fontname = Arial;
	fontsize = 14;
	rankdir = lr;
	]
	edge [
	shape = none;
	fontname = Arial;
	fontsize = 12;
	]
	labelloc = "t";
	fontsize = 20;
	nodesep = 1;

subgraph cluster_boundary_Internet_acf3059e70 {
	graph [
		fontsize = 10;
		fontcolor = firebrick2;
		style = dashed;
		color = firebrick2;
		label = <<i>Internet</i>>;
	]

actor_User_579e9aae81 [
	shape = square;
	color = black;
	label = <<table border="0" cellborder="0" cellpadding="2"><tr><td><b>User</b></td></tr></table>>;
]

}

subgraph cluster_boundary_ServerDB_88f2d9c06f {
	graph [
		fontsize = 10;
		fontcolor = firebrick2;
		style = dashed;
		color = firebrick2;
		label = <<i>Server/DB</i>>;
	]

datastore_SQLDatabase_d2006ce1bb [
	shape = none;
	color = black;
	label = <<table sides="TB" cellborder="0" cellpadding="2"><tr><td><font color="black"><b>SQL Database</b></font></td></tr></table>>;
]

}

server_WebServer_f2eb7a3ff7 [
<<<<<<< HEAD
	shape = circle
=======
	shape = circle;
>>>>>>> 4ac58f81
	color = black;
	label = <<table border="0" cellborder="0" cellpadding="2"><tr><td><b>Web Server</b></td></tr></table>>;
]
	actor_User_579e9aae81 -> server_WebServer_f2eb7a3ff7 [
		color = black;
		dir = forward;

		label = <<table border="0" cellborder="0" cellpadding="2"><tr><td><font color="black"><b>User enters<br/>comments (*)</b></font></td></tr></table>>;
	]
	server_WebServer_f2eb7a3ff7 -> datastore_SQLDatabase_d2006ce1bb [
		color = black;
		dir = forward;

		label = <<table border="0" cellborder="0" cellpadding="2"><tr><td><font color="black"><b>Insert query with<br/>comments</b></font></td></tr></table>>;
	]
	datastore_SQLDatabase_d2006ce1bb -> server_WebServer_f2eb7a3ff7 [
		color = black;
		dir = forward;

		label = <<table border="0" cellborder="0" cellpadding="2"><tr><td><font color="black"><b>Retrieve comments</b></font></td></tr></table>>;
	]
	server_WebServer_f2eb7a3ff7 -> actor_User_579e9aae81 [
		color = black;
		dir = forward;

		label = <<table border="0" cellborder="0" cellpadding="2"><tr><td><font color="black"><b>Show comments (*)</b></font></td></tr></table>>;
	]
}<|MERGE_RESOLUTION|>--- conflicted
+++ resolved
@@ -52,11 +52,7 @@
 }
 
 server_WebServer_f2eb7a3ff7 [
-<<<<<<< HEAD
-	shape = circle
-=======
 	shape = circle;
->>>>>>> 4ac58f81
 	color = black;
 	label = <<table border="0" cellborder="0" cellpadding="2"><tr><td><b>Web Server</b></td></tr></table>>;
 ]
