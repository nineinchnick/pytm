--- conflicted
+++ resolved
@@ -326,18 +326,10 @@
         web = Server("Web Server")
         process1.handlesResourceConsumption = False
         process1.isResilient = False
-<<<<<<< HEAD
-        web.handlesResourceConsumption = False
-        web.isResilient = False
+        web.handlesResourceConsumption = True
         threat = threats["DO01"]
         self.assertTrue(threat.apply(process1))
         self.assertTrue(threat.apply(web))
-=======
-        web.handlesResourceConsumption = True
-        ThreatObj = Threat(next(item for item in threats_json if item["SID"] == "DO01"))
-        self.assertTrue(ThreatObj.apply(process1))
-        self.assertTrue(ThreatObj.apply(web))
->>>>>>> d6d0afe2
 
     def test_HA01(self):
         web = Server("Web Server")
