--- conflicted
+++ resolved
@@ -3,11 +3,7 @@
 import unittest
 import random
 
-<<<<<<< HEAD
-from pytm.pytm import Actor, Boundary, Dataflow, Datastore, Server, TM, Threat
-=======
-from pytm.pytm import Actor, Boundary, Dataflow, Datastore, Process, Server, TM
->>>>>>> 5ad99e00
+from pytm.pytm import Actor, Boundary, Dataflow, Datastore, Process, Server, TM, Threat
 
 
 class TestUniqueNames(unittest.TestCase):
@@ -138,7 +134,9 @@
         self.assertEqual(resp_post.protocol, server.protocol)
         self.assertEqual(resp_post.data, server.data)
 
-<<<<<<< HEAD
+        self.assertEqual(server.hasIncomingDataflow, True)
+        self.assertEqual(worker.hasIncomingDataflow, False)
+
 
 class TestMethod(unittest.TestCase):
 
@@ -188,8 +186,4 @@
                 "Failed to match {} against {}".format(
                     case["target"], case["condition"]
                 ),
-            )
-=======
-        self.assertEqual(server.hasIncomingDataflow, True)
-        self.assertEqual(worker.hasIncomingDataflow, False)
->>>>>>> 5ad99e00
+            )